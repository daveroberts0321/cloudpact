package grammar

import "testing"

// Test parsing of a model declaration without fields.
func TestParseModelDeclaration(t *testing.T) {
	src := `model User {}`
	file, err := ParseString(src)
	if err != nil {
		t.Fatalf("parse error: %v", err)
	}
	if len(file.Models) != 1 {
		t.Fatalf("expected 1 model, got %d", len(file.Models))
	}
	if file.Models[0].Name != "User" {
		t.Fatalf("expected model name 'User', got %q", file.Models[0].Name)
	}
}

// Test parsing of fields and types within a model.
func TestParseFieldsAndTypes(t *testing.T) {
	src := `
model User {
    id: Int
    name: String
}
	file, err := ParseString(src)
	if err != nil {
		t.Fatalf("parse error: %v", err)
	}
	if len(file.Models) != 1 {
		t.Fatalf("expected 1 model, got %d", len(file.Models))
	}
<<<<<<< HEAD
	fields := file.Models[0].Fields
	if len(fields) != 2 {
		t.Fatalf("expected 2 fields, got %d", len(fields))
	}
	if fields[0].Name != "id" || fields[0].Type.Name != "Int" {
		t.Fatalf("unexpected first field %#v", fields[0])
	}
	if fields[1].Name != "name" || fields[1].Type.Name != "String" {
		t.Fatalf("unexpected second field %#v", fields[1])
	}
}

// Test parsing of a record definition with fields.
func TestParseRecordDefinition(t *testing.T) {
	src := `define record User
id: Int
name: String
`
	file, err := ParseString(src)
	if err != nil {
		t.Fatalf("parse error: %v", err)
	}
	if len(file.Records) != 1 {
		t.Fatalf("expected 1 record, got %d", len(file.Records))
	}
	rec := file.Records[0]
	if rec.Name != "User" {
		t.Fatalf("unexpected record name %q", rec.Name)
	}
	if len(rec.Fields) != 2 {
		t.Fatalf("expected 2 fields, got %d", len(rec.Fields))
	}
	if rec.Fields[0].Name != "id" || rec.Fields[0].Type.Name != "Int" {
		t.Fatalf("unexpected first field %#v", rec.Fields[0])
	}
	if rec.Fields[1].Name != "name" || rec.Fields[1].Type.Name != "String" {
		t.Fatalf("unexpected second field %#v", rec.Fields[1])
	}
}

// Test parsing of function definitions with control-flow statements.
func TestParseFunctionDefinitionWithControlFlow(t *testing.T) {
	src := `function check(age: Int) returns Int why: "age check" do:
if age > 18 then set result = 1 else set result = 0
return result`
	file, err := ParseString(src)
	if err != nil {
		t.Fatalf("parse error: %v", err)
	}
	if len(file.Functions) != 1 {
		t.Fatalf("expected 1 function, got %d", len(file.Functions))
	}
	fn := file.Functions[0]
	if fn.Name != "check" {
		t.Fatalf("expected function name 'check', got %q", fn.Name)
	}
	if fn.Body == nil || len(fn.Body.Statements) != 2 {
		t.Fatalf("expected 2 statements in body, got %#v", fn.Body)
	}
	ifStmt, ok := fn.Body.Statements[0].(*IfStatement)
	if !ok {
		t.Fatalf("expected first statement to be IfStatement, got %T", fn.Body.Statements[0])
	}
	cond, ok := ifStmt.Condition.(*BinaryExpression)
	if !ok || cond.Operator != ">" {
		t.Fatalf("unexpected condition %#v", ifStmt.Condition)
	}
	left, ok := cond.Left.(*IdentifierExpression)
	if !ok || left.Name != "age" {
		t.Fatalf("unexpected left side %#v", cond.Left)
	}
	right, ok := cond.Right.(*LiteralExpression)
	if !ok || right.Value != "18" {
		t.Fatalf("unexpected right side %#v", cond.Right)
	}
	if _, ok := ifStmt.ThenStmt.(*AssignStatement); !ok {
		t.Fatalf("expected then branch to be assignment, got %T", ifStmt.ThenStmt)
	}
	if _, ok := ifStmt.ElseStmt.(*AssignStatement); !ok {
		t.Fatalf("expected else branch to be assignment, got %T", ifStmt.ElseStmt)
	}
	if _, ok := fn.Body.Statements[1].(*ReturnStatement); !ok {
		t.Fatalf("expected second statement to be ReturnStatement, got %T", fn.Body.Statements[1])
	}
}

// Test parsing of assign-use declarations (currently expected to fail).
func TestParseAssignUse(t *testing.T) {
	src := `assign-use Email as String`
	if _, err := ParseString(src); err == nil {
		t.Fatalf("expected parse error, got nil")
	}
}

// Error case: record field missing type should fail.
func TestParseRecordDefinitionError(t *testing.T) {
	src := `define record User
id Int`
	if _, err := ParseString(src); err == nil {
		t.Fatalf("expected parse error, got nil")
	}
}

// Error case: function missing why clause should fail.
func TestParseFunctionMissingWhy(t *testing.T) {
	src := `function bad() returns Int do:
return 0`
	if _, err := ParseString(src); err == nil {
		t.Fatalf("expected parse error, got nil")
	}
}

// Error case: if statement missing 'then' should fail.
func TestParseIfStatementMissingThen(t *testing.T) {
	src := `function f() returns Int why: "test" do:
if x > 0 set y = 1`
	if _, err := ParseString(src); err == nil {
		t.Fatalf("expected parse error, got nil")
=======

	model := file.Models[0]
	if model.Name != "User" {
		t.Fatalf("expected model name 'User', got %q", model.Name)
	}
	expectedFields := []struct {
		name string
		typ  string
	}{
		{"id", "Int"},
		{"name", "String"},
	}
	if len(model.Fields) != len(expectedFields) {
		t.Fatalf("expected %d fields, got %d", len(expectedFields), len(model.Fields))
	}
	for i, ef := range expectedFields {
		f := model.Fields[i]
		if f.Name != ef.name || f.Type == nil || f.Type.Name != ef.typ {
			t.Fatalf("expected field %q of type %q, got %#v", ef.name, ef.typ, f)
		}

>>>>>>> 3cce5c8a
	}
}<|MERGE_RESOLUTION|>--- conflicted
+++ resolved
@@ -31,7 +31,7 @@
 	if len(file.Models) != 1 {
 		t.Fatalf("expected 1 model, got %d", len(file.Models))
 	}
-<<<<<<< HEAD
+
 	fields := file.Models[0].Fields
 	if len(fields) != 2 {
 		t.Fatalf("expected 2 fields, got %d", len(fields))
@@ -150,28 +150,6 @@
 if x > 0 set y = 1`
 	if _, err := ParseString(src); err == nil {
 		t.Fatalf("expected parse error, got nil")
-=======
 
-	model := file.Models[0]
-	if model.Name != "User" {
-		t.Fatalf("expected model name 'User', got %q", model.Name)
-	}
-	expectedFields := []struct {
-		name string
-		typ  string
-	}{
-		{"id", "Int"},
-		{"name", "String"},
-	}
-	if len(model.Fields) != len(expectedFields) {
-		t.Fatalf("expected %d fields, got %d", len(expectedFields), len(model.Fields))
-	}
-	for i, ef := range expectedFields {
-		f := model.Fields[i]
-		if f.Name != ef.name || f.Type == nil || f.Type.Name != ef.typ {
-			t.Fatalf("expected field %q of type %q, got %#v", ef.name, ef.typ, f)
-		}
-
->>>>>>> 3cce5c8a
 	}
 }