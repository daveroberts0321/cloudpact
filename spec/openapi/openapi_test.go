package openapi

import (
	"strings"
	"testing"

	"github.com/daveroberts0321/cloudpact/parser/grammar"
)

func TestGenerate(t *testing.T) {
	src := `define record Person
    first: text
    last: text

function hello(name: text) returns text
    why: "Greets a user"
    do:
        return "hi"`
	f, err := grammar.ParseString(src)
	if err != nil {
		t.Fatalf("parse error: %v", err)
	}
	yaml, err := Generate(f)
	if err != nil {
		t.Fatalf("generate error: %v", err)
	}
	checks := []string{
		"openapi: \"3.0.0\"",
		"title: \"CloudPact API\"",
<<<<<<< HEAD
		"User:",
		"type: \"integer\"",
		"type: \"string\"",
=======
		"/hello:",
>>>>>>> c9eeb6f7
	}
	for _, c := range checks {
		if !strings.Contains(yaml, c) {
			t.Fatalf("expected YAML to contain %q\n%s", c, yaml)
		}
	}
}<|MERGE_RESOLUTION|>--- conflicted
+++ resolved
@@ -27,13 +27,10 @@
 	checks := []string{
 		"openapi: \"3.0.0\"",
 		"title: \"CloudPact API\"",
-<<<<<<< HEAD
-		"User:",
+  "User:",
 		"type: \"integer\"",
 		"type: \"string\"",
-=======
-		"/hello:",
->>>>>>> c9eeb6f7
+
 	}
 	for _, c := range checks {
 		if !strings.Contains(yaml, c) {
