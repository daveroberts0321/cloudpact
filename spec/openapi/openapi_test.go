package openapi

import (
	"strings"
	"testing"

	"github.com/daveroberts0321/cloudpact/parser/grammar"
)

func TestGenerate(t *testing.T) {
	src := `define record Person
    first: text
    last: text

function hello(name: text) returns text
    why: "Greets a user"
    do:
        return "hi"`
	f, err := grammar.ParseString(src)
	if err != nil {
		t.Fatalf("parse error: %v", err)
	}
	yaml, err := Generate(f)
	if err != nil {
		t.Fatalf("generate error: %v", err)
	}
	checks := []string{
		"openapi: \"3.0.0\"",
		"title: \"CloudPact API\"",
<<<<<<< HEAD
		"Person:",
		"/hello:",
=======
		"User:",
		"type: \"integer\"",
		"type: \"string\"",
>>>>>>> afcce1e8
	}
	for _, c := range checks {
		if !strings.Contains(yaml, c) {
			t.Fatalf("expected YAML to contain %q\n%s", c, yaml)
		}
	}
}<|MERGE_RESOLUTION|>--- conflicted
+++ resolved
@@ -27,14 +27,7 @@
 	checks := []string{
 		"openapi: \"3.0.0\"",
 		"title: \"CloudPact API\"",
-<<<<<<< HEAD
-		"Person:",
 		"/hello:",
-=======
-		"User:",
-		"type: \"integer\"",
-		"type: \"string\"",
->>>>>>> afcce1e8
 	}
 	for _, c := range checks {
 		if !strings.Contains(yaml, c) {
